--- conflicted
+++ resolved
@@ -191,10 +191,7 @@
 
         if hasattr(self, "knn"):
             demos += self.knn(**inputs)
-<<<<<<< HEAD
-=======
             random.Random(self.random_seed).shuffle(demos)
->>>>>>> 759ad344
 
         if isinstance(lm, dspy.LM):
             completions = v2_5_generate(lm, config, signature, demos, inputs, _parse_values=self._parse_values)

from typing import List, Optional, Union

import dspy
from dsp.utils import dotdict

try:
    import weaviate
    import weaviate.classes as wvc
    from weaviate.collections.classes.grpc import HybridFusion
except ImportError:
    raise ImportError(
        "The 'weaviate' extra is required to use WeaviateRM. Install it with `pip install dspy-ai[weaviate]`",
    )


class WeaviateRM(dspy.Retrieve):
    """
    A retrieval module that uses Weaviate to return the top passages for a given query.

    Assumes that a Weaviate collection has been created and populated with the following payload:
        - content: The text of the passage

    Args:
        weaviate_collection_name (str): The name of the Weaviate collection.
        weaviate_client (WeaviateClient): An instance of the Weaviate client.
        k (int, optional): The default number of top passages to retrieve. Defaults to 3.
        weaviate_collection_text_key (str, optional): The key in the collection with the content. Defaults to content.
        weaviate_alpha (float, optional): The alpha value for the hybrid query. Defaults to 0.5.
        weaviate_fusion_type (wvc.HybridFusion, optional): The fusion type for the query. Defaults to RELATIVE_SCORE.

    Examples:
        Below is a code snippet that shows how to use Weaviate as the default retriver:
        ```python
        import weaviate

        llm = dspy.OpenAI(model="gpt-3.5-turbo")
        weaviate_client = weaviate.Client("your-path-here")
        retriever_model = WeaviateRM(
            weaviate_collection_name="my_collection_name",
            weaviate_collection_text_key="content",
            weaviate_client=weaviate_client,
        )
        dspy.settings.configure(lm=llm, rm=retriever_model)
        ```

        Below is a code snippet that shows how to use Weaviate in the forward() function of a module
        ```python
        self.retrieve = WeaviateRM("my_collection_name", weaviate_client=weaviate_client, k=num_passages)
        ```
    """

<<<<<<< HEAD
    def __init__(
        self,
        weaviate_collection_name: str,
        weaviate_client: weaviate.Client,
        k: int = 3,
        weaviate_collection_text_key: Optional[str] = "content",
    ):
=======
    def __init__(self, 
                 weaviate_collection_name: str, 
                 weaviate_client: weaviate.WeaviateClient,
                 k: int = 3,
                 weaviate_collection_text_key: Optional[str] = "content",
                 weaviate_alpha: Optional[float] = 0.5,
                 weaviate_fusion_type: Optional[HybridFusion] = HybridFusion.RELATIVE_SCORE,
        ):
>>>>>>> 696f2d2e
        self._weaviate_collection_name = weaviate_collection_name
        self._weaviate_client = weaviate_client
        self._weaviate_collection_text_key = weaviate_collection_text_key
        self._weaviate_alpha = weaviate_alpha
        self._weaviate_fusion_type = weaviate_fusion_type
        super().__init__(k=k)

    def forward(self, query_or_queries: Union[str, List[str]], k: Optional[int] = None, **kwargs) -> dspy.Prediction:
        """Search with Weaviate for self.k top passages for query

        Args:
            query_or_queries (Union[str, List[str]]): The query or queries to search for.
            k (Optional[int]): The number of top passages to retrieve. Defaults to self.k.
        Returns:
            dspy.Prediction: An object containing the retrieved passages.
        """

        k = k if k is not None else self.k
        queries = [query_or_queries] if isinstance(query_or_queries, str) else query_or_queries
        queries = [q for q in queries if q]
        passages = []
        for query in queries:
<<<<<<< HEAD
            results = (
                self._weaviate_client.query.get(self._weaviate_collection_name, [self._weaviate_collection_text_key])
                .with_hybrid(query=query)
                .with_limit(k)
                .do()
            )
=======
            collection = self._weaviate_client.collections.get(self._weaviate_collection_name)
            results = collection.query.hybrid(query=query,
                                              limit=k,
                                              alpha=self._weaviate_alpha,
                                              fusion_type=self._weaviate_fusion_type,
                                              return_metadata=wvc.query.MetadataQuery(
                                                  distance=True, score=True),
                                              **kwargs,
                                              )
>>>>>>> 696f2d2e

            parsed_results = [result.properties[self._weaviate_collection_text_key] for result in results.objects]
            passages.extend(dotdict({"long_text": d}) for d in parsed_results)

        # Return type not changed, needs to be a Prediction object. But other code will break if we change it.
        return passages<|MERGE_RESOLUTION|>--- conflicted
+++ resolved
@@ -49,24 +49,15 @@
         ```
     """
 
-<<<<<<< HEAD
     def __init__(
         self,
         weaviate_collection_name: str,
-        weaviate_client: weaviate.Client,
+        weaviate_client: weaviate.WeaviateClient,
         k: int = 3,
         weaviate_collection_text_key: Optional[str] = "content",
-    ):
-=======
-    def __init__(self, 
-                 weaviate_collection_name: str, 
-                 weaviate_client: weaviate.WeaviateClient,
-                 k: int = 3,
-                 weaviate_collection_text_key: Optional[str] = "content",
-                 weaviate_alpha: Optional[float] = 0.5,
+    weaviate_alpha: Optional[float] = 0.5,
                  weaviate_fusion_type: Optional[HybridFusion] = HybridFusion.RELATIVE_SCORE,
         ):
->>>>>>> 696f2d2e
         self._weaviate_collection_name = weaviate_collection_name
         self._weaviate_client = weaviate_client
         self._weaviate_collection_text_key = weaviate_collection_text_key
@@ -89,14 +80,6 @@
         queries = [q for q in queries if q]
         passages = []
         for query in queries:
-<<<<<<< HEAD
-            results = (
-                self._weaviate_client.query.get(self._weaviate_collection_name, [self._weaviate_collection_text_key])
-                .with_hybrid(query=query)
-                .with_limit(k)
-                .do()
-            )
-=======
             collection = self._weaviate_client.collections.get(self._weaviate_collection_name)
             results = collection.query.hybrid(query=query,
                                               limit=k,
@@ -106,7 +89,6 @@
                                                   distance=True, score=True),
                                               **kwargs,
                                               )
->>>>>>> 696f2d2e
 
             parsed_results = [result.properties[self._weaviate_collection_text_key] for result in results.objects]
             passages.extend(dotdict({"long_text": d}) for d in parsed_results)

import random
import re
from collections import defaultdict
from typing import Any, Dict, Union

import numpy as np

from dsp.modules import LM as DSPLM
from dsp.utils.utils import dotdict
from dspy.adapters.chat_adapter import (
    FieldInfoWithName,
    field_header_pattern,
    format_fields,
)
from dspy.clients.lm import LM
from dspy.primitives.program import handle_async
from dspy.signatures.field import OutputField
from dspy.utils.callback import with_callbacks


class DSPDummyLM(DSPLM):
    """Dummy language model for unit testing purposes subclassing DSP LM class."""

    def __init__(
        self, answers: Union[list[str], dict[str, str]], follow_examples: bool = False
    ):
        """Initializes the dummy language model.

        Parameters:
        - answers: A list of strings or a dictionary with string keys and values.
        - follow_examples: If True, and the prompt contains an example exactly equal to the prompt,
                           the dummy model will return the next string in the list for each request.
        If a list is provided, the dummy model will return the next string in the list for each request.
        If a dictionary is provided, the dummy model will return the value corresponding to the key that matches the prompt.
        """
        super().__init__("dummy-model")
        self.provider = "dummy"
        self.answers = answers
        self.follow_examples = follow_examples

    def basic_request(self, prompt, n=1, **kwargs) -> dict[str, list[dict[str, str]]]:
        """Generates a dummy response based on the prompt."""
        dummy_response = {"choices": []}
        for _ in range(n):
            answer = None

            if self.follow_examples:
                prefix = prompt.split("\n")[-1]
                _instructions, _format, *examples, _output = prompt.split("\n---\n")
                examples_str = "\n".join(examples)
                possible_answers = re.findall(prefix + r"\s*(.*)", examples_str)
                if possible_answers:
                    # We take the last answer, as the first one is just from
                    # the "Follow the following format" section.
                    answer = possible_answers[-1]
                    print(
                        f"DummyLM got found previous example for {prefix} with value {answer=}"
                    )
                else:
                    print(f"DummyLM couldn't find previous example for {prefix=}")

            if answer is None:
                if isinstance(self.answers, dict):
                    answer = next(
                        (v for k, v in self.answers.items() if k in prompt), None
                    )
                else:
                    if len(self.answers) > 0:
                        answer = self.answers[0]
                        self.answers = self.answers[1:]

            if answer is None:
                answer = "No more responses"

            # Mimic the structure of a real language model response.
            dummy_response["choices"].append(
                {
                    "text": answer,
                    "finish_reason": "simulated completion",
                },
            )

            RED, _, RESET = "\033[91m", "\033[92m", "\033[0m"
            print("=== DummyLM ===")
            print(prompt, end="")
            print(f"{RED}{answer}{RESET}")
            print("===")

        # Simulate processing and storing the request and response.
        history_entry = {
            "prompt": prompt,
            "response": dummy_response,
            "kwargs": kwargs,
            "raw_kwargs": kwargs,
        }
        self.history.append(history_entry)

        return dummy_response

    def __call__(self, prompt, _only_completed=True, _return_sorted=False, **kwargs):
        """Retrieves dummy completions."""
        response = self.basic_request(prompt, **kwargs)
        choices = response["choices"]

        # Filter choices and return text completions.
        return [choice["text"] for choice in choices]

    def get_convo(self, index) -> str:
        """Get the prompt + anwer from the ith message."""
        return (
            self.history[index]["prompt"]
            + " "
            + self.history[index]["response"]["choices"][0]["text"]
        )


class DummyLM(LM):
    """
    Dummy language model for unit testing purposes.

    Three modes of operation:

    ## 1. List of dictionaries

    If a list of dictionaries is provided, the dummy model will return the next dictionary
    in the list for each request, formatted according to the `format_fields` function.
    from the chat adapter.

    ```python
        lm = DummyLM([{"answer": "red"}, {"answer": "blue"}])
        dspy.settings.configure(lm=lm)
        predictor("What color is the sky?")
        # Output: "[[## answer ##]]\nred"
        predictor("What color is the sky?")
        # Output: "[[## answer ##]]\nblue"
    ```

    ## 2. Dictionary of dictionaries

    If a dictionary of dictionaries is provided, the dummy model will return the value
    corresponding to the key which is contained with the final message of the prompt,
    formatted according to the `format_fields` function from the chat adapter.

    ```python
        lm = DummyLM({"What color is the sky?": {"answer": "blue"}})
        dspy.settings.configure(lm=lm)
        predictor("What color is the sky?")
        # Output: "[[## answer ##]]\nblue"
    ```

    ## 3. Follow examples

    If `follow_examples` is set to True, and the prompt contains an example input exactly equal to the prompt,
    the dummy model will return the output from that example.

    ```python
        lm = DummyLM([{"answer": "red"}], follow_examples=True)
        dspy.settings.configure(lm=lm)
        predictor("What color is the sky?, demos=dspy.Example(input="What color is the sky?", output="blue"))
        # Output: "[[## answer ##]]\nblue"
    ```

    """

    def __init__(
        self,
        answers: Union[list[dict[str, str]], dict[str, dict[str, str]]],
        follow_examples: bool = False,
    ):
        super().__init__("dummy", "chat", 0.0, 1000, True)
        self.answers = answers
        if isinstance(answers, list):
            self.answers = iter(answers)
        self.follow_examples = follow_examples

    def _use_example(self, messages):
        # find all field names
        fields = defaultdict(int)
        for message in messages:
            if "content" in message:
                if ma := field_header_pattern.match(message["content"]):
                    fields[message["content"][ma.start() : ma.end()]] += 1
        # find the fields which are missing from the final turns
        max_count = max(fields.values())
        output_fields = [field for field, count in fields.items() if count != max_count]

        # get the output from the last turn that has the output fields as headers
        final_input = messages[-1]["content"].split("\n\n")[0]
        for input, output in zip(reversed(messages[:-1]), reversed(messages)):
            if (
                any(field in output["content"] for field in output_fields)
                and final_input in input["content"]
            ):
                return output["content"]

<<<<<<< HEAD
    async def acall(self, prompt=None, messages=None, **kwargs):
        """
        It would be better to have .call and .acall and then __call__ delegates
        """

        def format_answer_fields(field_names_and_values: Dict[str, Any]):
            return format_fields(
                fields_with_values={
                    FieldInfoWithName(name=field_name, info=OutputField()): value
                    for field_name, value in field_names_and_values.items()
                }
            )

        # Build the request.
        outputs = []
        for _ in range(kwargs.get("n", 1)):
            messages = messages or [{"role": "user", "content": prompt}]
            kwargs = {**self.kwargs, **kwargs}

            if self.follow_examples:
                outputs.append(self._use_example(messages))
            elif isinstance(self.answers, dict):
                outputs.append(
                    next(
                        (
                            format_answer_fields(v)
                            for k, v in self.answers.items()
                            if k in messages[-1]["content"]
                        ),
                        "No more responses",
                    )
                )
            else:
                outputs.append(
                    format_answer_fields(
                        next(self.answers, {"answer": "No more responses"})
                    )
                )

            # Logging, with removed api key & where `cost` is None on cache hit.
            kwargs = {k: v for k, v in kwargs.items() if not k.startswith("api_")}
            self.history.append(
                {
                    "prompt": prompt,
                    "messages": messages,
                    "kwargs": kwargs,
                    "outputs": outputs,
                    "usage": 0,
                    "cost": 0,
                }
            )

        return outputs

    @handle_async
=======
    @with_callbacks
>>>>>>> 1bab822b
    def __call__(self, prompt=None, messages=None, **kwargs):
        import dspy

        if dspy.settings.async_mode:
            return self.acall(prompt, messages, **kwargs)

        def format_answer_fields(field_names_and_values: Dict[str, Any]):
            return format_fields(
                fields_with_values={
                    FieldInfoWithName(name=field_name, info=OutputField()): value
                    for field_name, value in field_names_and_values.items()
                }
            )

        # Build the request.
        outputs = []
        for _ in range(kwargs.get("n", 1)):
            messages = messages or [{"role": "user", "content": prompt}]
            kwargs = {**self.kwargs, **kwargs}

            if self.follow_examples:
                outputs.append(self._use_example(messages))
            elif isinstance(self.answers, dict):
                outputs.append(
                    next(
                        (
                            format_answer_fields(v)
                            for k, v in self.answers.items()
                            if k in messages[-1]["content"]
                        ),
                        "No more responses",
                    )
                )
            else:
                outputs.append(
                    format_answer_fields(
                        next(self.answers, {"answer": "No more responses"})
                    )
                )

            # Logging, with removed api key & where `cost` is None on cache hit.
            kwargs = {k: v for k, v in kwargs.items() if not k.startswith("api_")}
            self.history.append(
                {
                    "prompt": prompt,
                    "messages": messages,
                    "kwargs": kwargs,
                    "outputs": outputs,
                    "usage": 0,
                    "cost": 0,
                }
            )

        return outputs

    def get_convo(self, index):
        """Get the prompt + anwer from the ith message."""
        return self.history[index]["messages"], self.history[index]["outputs"]


def dummy_rm(passages=()) -> callable:
    if not passages:

        def inner(query: str, *, k: int, **kwargs):
            assert False, "No passages defined"

        return inner
    max_length = max(map(len, passages)) + 100
    vectorizer = DummyVectorizer(max_length)
    passage_vecs = vectorizer(passages)

    def inner(query: str, *, k: int, **kwargs):
        assert k <= len(passages)
        query_vec = vectorizer([query])[0]
        scores = passage_vecs @ query_vec
        largest_idx = (-scores).argsort()[:k]
        # return dspy.Prediction(passages=[passages[i] for i in largest_idx])
        return [dotdict(dict(long_text=passages[i])) for i in largest_idx]

    return inner


class DummyVectorizer:
    """Simple vectorizer based on n-grams."""

    def __init__(self, max_length=100, n_gram=2):
        self.max_length = max_length
        self.n_gram = n_gram
        self.P = 10**9 + 7  # A large prime number
        random.seed(123)
        self.coeffs = [random.randrange(1, self.P) for _ in range(n_gram)]

    def _hash(self, gram):
        """Hashes a string using a polynomial hash function."""
        h = 1
        for coeff, c in zip(self.coeffs, gram):
            h = h * coeff + ord(c)
            h %= self.P
        return h % self.max_length

    def __call__(self, texts: list[str]) -> np.ndarray:
        vecs = []
        for text in texts:
            grams = [
                text[i : i + self.n_gram] for i in range(len(text) - self.n_gram + 1)
            ]
            vec = [0] * self.max_length
            for gram in grams:
                vec[self._hash(gram)] += 1
            vecs.append(vec)

        vecs = np.array(vecs, dtype=np.float32)
        vecs -= np.mean(vecs, axis=1, keepdims=True)
        vecs /= (
            np.linalg.norm(vecs, axis=1, keepdims=True) + 1e-10
        )  # Added epsilon to avoid division by zero
        return vecs<|MERGE_RESOLUTION|>--- conflicted
+++ resolved
@@ -193,7 +193,6 @@
             ):
                 return output["content"]
 
-<<<<<<< HEAD
     async def acall(self, prompt=None, messages=None, **kwargs):
         """
         It would be better to have .call and .acall and then __call__ delegates
@@ -248,10 +247,8 @@
 
         return outputs
 
+    @with_callbacks
     @handle_async
-=======
-    @with_callbacks
->>>>>>> 1bab822b
     def __call__(self, prompt=None, messages=None, **kwargs):
         import dspy
 
